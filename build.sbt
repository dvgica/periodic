inThisBuild(
  List(
    organization := "ca.dvgi",
    homepage := Some(url("https://github.com/dvgica/periodic")),
    licenses := List("Apache-2.0" -> url("http://www.apache.org/licenses/LICENSE-2.0")),
    description := "A Scala library for self-updating vars and other periodic actions",
    developers := List(
      Developer(
        "dvgica",
        "David van Geest",
        "david.vangeest@gmail.com",
        url("http://dvgi.ca")
      )
    )
  )
)

val scala212Version = "2.12.18"
val scala213Version = "2.13.12"
val scala3Version = "3.3.1"
val scalaVersions =
  Seq(
    scala213Version,
    scala212Version,
    scala3Version
  )

def subproject(name: String) = {
  val fullName = s"periodic-$name"
  Project(
    id = fullName,
    base = file(fullName)
  ).settings(
    scalaVersion := scala213Version,
    crossScalaVersions := scalaVersions,
    libraryDependencies += "org.scalameta" %% "munit" % "0.7.29" % Test,
    sonatypeCredentialHost := "s01.oss.sonatype.org",
    sonatypeRepository := "https://s01.oss.sonatype.org/service/local"
  )
}

<<<<<<< HEAD
lazy val core = subproject("core")
=======
lazy val api = subproject("api")
  .settings(
    libraryDependencies ++= Seq(
      "org.slf4j" % "slf4j-api" % "2.0.9"
    )
  )

lazy val jdk = subproject("jdk")
  .dependsOn(api)
>>>>>>> 89a453be
  .settings(
    libraryDependencies ++= Seq(
      "org.slf4j" % "slf4j-api" % "2.0.9",
      "org.scalameta" %% "munit" % "0.7.29" % Test,
      "org.slf4j" % "slf4j-simple" % "2.0.9" % Test
    )
  )

lazy val root = project
  .in(file("."))
  .aggregate(
    core
  )
  .settings(
    publish / skip := true,
    crossScalaVersions := Nil,
    sonatypeCredentialHost := "s01.oss.sonatype.org",
    sonatypeRepository := "https://s01.oss.sonatype.org/service/local"
  )

ThisBuild / crossScalaVersions := scalaVersions
ThisBuild / githubWorkflowJavaVersions := Seq(JavaSpec.temurin("11"))
ThisBuild / githubWorkflowBuildPreamble := Seq(
  WorkflowStep.Sbt(
    List("scalafmtCheckAll", "scalafmtSbtCheck"),
    name = Some("Check formatting with scalafmt")
  )
)
ThisBuild / githubWorkflowTargetTags ++= Seq("v*")
ThisBuild / githubWorkflowPublishTargetBranches :=
  Seq(RefPredicate.StartsWith(Ref.Tag("v")))

ThisBuild / githubWorkflowPublish := Seq(
  WorkflowStep.Sbt(
    List("ci-release"),
    env = Map(
      "PGP_PASSPHRASE" -> "${{ secrets.PGP_PASSPHRASE }}",
      "PGP_SECRET" -> "${{ secrets.PGP_SECRET }}",
      "SONATYPE_PASSWORD" -> "${{ secrets.SONATYPE_PASSWORD }}",
      "SONATYPE_USERNAME" -> "${{ secrets.SONATYPE_USERNAME }}"
    )
  )
)<|MERGE_RESOLUTION|>--- conflicted
+++ resolved
@@ -39,19 +39,7 @@
   )
 }
 
-<<<<<<< HEAD
 lazy val core = subproject("core")
-=======
-lazy val api = subproject("api")
-  .settings(
-    libraryDependencies ++= Seq(
-      "org.slf4j" % "slf4j-api" % "2.0.9"
-    )
-  )
-
-lazy val jdk = subproject("jdk")
-  .dependsOn(api)
->>>>>>> 89a453be
   .settings(
     libraryDependencies ++= Seq(
       "org.slf4j" % "slf4j-api" % "2.0.9",
