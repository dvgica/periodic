object Versions {
<<<<<<< HEAD
  val Munit = "1.0.2"
  val Pekko = "1.1.0"
=======
  val Munit = "1.0.1"
  val Pekko = "1.1.1"
>>>>>>> 9ae7c4c0
  val Slf4j = "2.0.16"
}<|MERGE_RESOLUTION|>--- conflicted
+++ resolved
@@ -1,10 +1,5 @@
 object Versions {
-<<<<<<< HEAD
   val Munit = "1.0.2"
-  val Pekko = "1.1.0"
-=======
-  val Munit = "1.0.1"
   val Pekko = "1.1.1"
->>>>>>> 9ae7c4c0
   val Slf4j = "2.0.16"
 }